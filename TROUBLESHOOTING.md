--- conflicted
+++ resolved
@@ -2,7 +2,6 @@
 
 For contributors to Zipline, the following can be exceptions encountered which don't have obvious fixes (yet).
 
-<<<<<<< HEAD
 ## Configure Android SDK Location
 
 To inform your local Zipline build where to find Android SDK files, add the following in a `local.properties` file at the root of the Zipline repo directory.
@@ -14,11 +13,10 @@
 ```
 
 If you don't have Android SDK downloaded yet, the easiest way is to install Android Studio with default configuration with `brew install android-studio`. It will download the Android SDK to the above location in macOS and setup required usage terms approvals.
-=======
+
 ## Missing cmake
 
 On macOS, install with `brew install cmake`.
->>>>>>> ecc14e49
 
 ## Build Native Libraries Locally
 
